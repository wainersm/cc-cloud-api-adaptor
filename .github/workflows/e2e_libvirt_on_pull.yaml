--- conflicted
+++ resolved
@@ -74,11 +74,8 @@
 
           # Re-login to load the new libvirt group
           echo "test"
-<<<<<<< HEAD
-=======
           #newgrp libvirt || true
           groups
->>>>>>> 031e6f0b
 
           # Newest version of kcli does not index old Ubuntu images like 20.04
           echo "::group::Download Ubuntu 20.04 image"

--- conflicted
+++ resolved
@@ -174,13 +174,7 @@
         # quay.io/confidential-containers/cloud-api-adaptor
         #ghcr.io/${{ github.repository_owner }}/ci-cloud-api-adaptor-dev:pr${{ github.event.number  }}
         curl -s "https://raw.githubusercontent.com/kubernetes-sigs/kustomize/master/hack/install_kustomize.sh"  | bash
-<<<<<<< HEAD
-        ./kustomize edit set image cloud-api-adaptor=ghcr.io/${{ github.repository_owner }}/ci-cloud-api-adaptor-dev
-        ./kustomize edit set image cloud-api-adaptor:pr${{ github.event.number  }}
-        cat install/overlays/${{ matrix.provider }}/kustomization.yaml
-=======
         pushd install/overlays/${{ matrix.provider }}
         ../../../kustomize edit set image cloud-api-adaptor=ghcr.io/${{ github.repository_owner }}/ci-cloud-api-adaptor-dev:pr${{ github.event.number  }}
         cat kustomization.yaml
-        popd
->>>>>>> fa837ee3
+        popd
--- conflicted
+++ resolved
@@ -52,11 +52,6 @@
         # TODO: the tests for ibmcloud don't compile. Remove below guard when
         # they get fixed (see https://github.com/confidential-containers/cloud-api-adaptor/issues/48).
         if: ${{ matrix.provider != 'ibmcloud' }}
-<<<<<<< HEAD
-        run: |
-          cd cloud-api-adaptor
-          make CLOUD_PROVIDER=${{ matrix.provider }} test
-=======
         working-directory: ./cloud-api-adaptor
         run: |
           go install github.com/jstemmer/go-junit-report@v1.0.0
@@ -67,5 +62,4 @@
         if: always()
         with:
           name: tests_report_junit-${{ matrix.provider }}--${{ matrix.runner }}-${{ matrix.go_version }}
-          path: ./cloud-api-adaptor/tests_report_junit.xml
->>>>>>> 0ad7d0dc
+          path: ./cloud-api-adaptor/tests_report_junit.xml
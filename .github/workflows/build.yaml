--- conflicted
+++ resolved
@@ -61,11 +61,6 @@
           sudo chmod o+rw tests_report.txt
           cat tests_report.txt | $(go env GOPATH)/bin/go-junit-report -set-exit-code > tests_report_junit.xml
         shell: bash
-<<<<<<< HEAD
-        env:
-          CI: 'true'
-=======
->>>>>>> c2003c4c
       - name: Upload tests report
         uses: actions/upload-artifact@v3
         if: always()

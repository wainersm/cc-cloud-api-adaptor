# (C) Copyright Red Hat 2022.
# SPDX-License-Identifier: Apache-2.0
#
# Build and run unit tests the project for each cloud provider.
---
name: build
on: [pull_request]
jobs:
  build_job:
    name: build
    runs-on: ubuntu-latest
    strategy:
      fail-fast: false
      matrix:
        provider:
          # Please keep this list in alphabetical order.
          - aws
          - ibmcloud
          - libvirt
        runner:
          - ubuntu-latest
        go_version:
          - 1.16
    steps:
      - name: Checkout the pull request code
        uses: actions/checkout@v3
        with:
          # Need this to clone the repository side-by-side with kata's.
          path: cloud-api-adaptor
      - name: Checkout the Kata Containers fork
        uses: actions/checkout@v3
        with:
          # TODO: this repository is temporary and so should be replaced
          # once the required changes are merged on kata's repo.
          repository: yoheiueda/kata-containers
          ref: CCv0-peerpod
          path: kata-containers
      - name: Setup Golang version ${{ matrix.go_version }}
        uses: actions/setup-go@v3
        with:
          go-version: ${{ matrix.go_version }}
      - name: Install build dependencies
        if: ${{ matrix.provider == 'libvirt' }}
        run: |
          sudo apt-get update -y
          sudo apt-get install -y libvirt-dev
      - name: Build
        run: |
          cd cloud-api-adaptor
          make CLOUD_PROVIDER=${{ matrix.provider }} build
      - name: Test
        # TODO: the tests for ibmcloud don't compile. Remove below guard when
        # they get fixed (see https://github.com/confidential-containers/cloud-api-adaptor/issues/48).
        if: ${{ matrix.provider != 'ibmcloud' }}
        working-directory: ${{ github.workspace }}/cloud-api-adaptor
        run: |
          go install github.com/jstemmer/go-junit-report@v1.0.0
          sudo make CLOUD_PROVIDER=${{ matrix.provider }} test | tee tests_report.txt
          sudo chmod o+rw tests_report.txt
          cat tests_report.txt | $(go env GOPATH)/bin/go-junit-report -set-exit-code > tests_report_junit.xml
<<<<<<< HEAD
=======
        shell: bash
>>>>>>> efb63ed3
        env:
          CI: 'true'
      - name: Upload tests report
        uses: actions/upload-artifact@v3
        if: always()
        with:
          name: tests_report_junit-${{ matrix.provider }}_${{ matrix.runner }}_${{ matrix.go_version }}
          path: ${{ github.workspace }}/cloud-api-adaptor/tests_report_junit.xml
          retention-days: 1<|MERGE_RESOLUTION|>--- conflicted
+++ resolved
@@ -58,10 +58,7 @@
           sudo make CLOUD_PROVIDER=${{ matrix.provider }} test | tee tests_report.txt
           sudo chmod o+rw tests_report.txt
           cat tests_report.txt | $(go env GOPATH)/bin/go-junit-report -set-exit-code > tests_report_junit.xml
-<<<<<<< HEAD
-=======
         shell: bash
->>>>>>> efb63ed3
         env:
           CI: 'true'
       - name: Upload tests report

--- conflicted
+++ resolved
@@ -52,11 +52,7 @@
         # TODO: the tests for ibmcloud don't compile. Remove below guard when
         # they get fixed (see https://github.com/confidential-containers/cloud-api-adaptor/issues/48).
         if: ${{ matrix.provider != 'ibmcloud' }}
-<<<<<<< HEAD
-        working-directory: ./cloud-api-adaptor
-=======
         working-directory: ${{ github.workspace }}/cloud-api-adaptor
->>>>>>> cb2eac4a
         run: |
           go install github.com/jstemmer/go-junit-report@v1.0.0
           make CLOUD_PROVIDER=${{ matrix.provider }} test | tee tests_report.txt
@@ -66,9 +62,5 @@
         if: always()
         with:
           name: tests_report_junit-${{ matrix.provider }}--${{ matrix.runner }}-${{ matrix.go_version }}
-<<<<<<< HEAD
-          path: ./cloud-api-adaptor/tests_report_junit.xml
-=======
           path: ${{ github.workspace }}/cloud-api-adaptor/tests_report_junit.xml
-          retention-days: 1
->>>>>>> cb2eac4a
+          retention-days: 1
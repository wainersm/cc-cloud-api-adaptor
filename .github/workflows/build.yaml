# (C) Copyright Red Hat 2022.
# SPDX-License-Identifier: Apache-2.0
#
# Build and run unit tests the project for each cloud provider.
---
name: build
on: [pull_request]
jobs:
  build_job:
    name: build
    runs-on: ubuntu-latest
    strategy:
      fail-fast: false
      matrix:
        provider:
          # Please keep this list in alphabetical order.
          - aws
          - ibmcloud
          - libvirt
        runner:
          - ubuntu-latest
        go_version:
          - 1.16
    steps:
      - name: Checkout the pull request code
        uses: actions/checkout@v3
        with:
          # Need this to clone the repository side-by-side with kata's.
          path: cloud-api-adaptor
      - name: Checkout the Kata Containers fork
        uses: actions/checkout@v3
        with:
          # TODO: this repository is temporary and so should be replaced
          # once the required changes are merged on kata's repo.
          repository: yoheiueda/kata-containers
          ref: CCv0-peerpod
          path: kata-containers
      - name: Setup Golang version ${{ matrix.go_version }}
        uses: actions/setup-go@v3
        with:
          go-version: ${{ matrix.go_version }}
      - name: Install build dependencies
        if: ${{ matrix.provider == 'libvirt' }}
        run: |
          sudo apt-get update -y
          sudo apt-get install -y libvirt-dev
      - name: Build
        run: |
          cd cloud-api-adaptor
          make CLOUD_PROVIDER=${{ matrix.provider }} build
      - name: Test
        # TODO: the tests for ibmcloud don't compile. Remove below guard when
        # they get fixed (see https://github.com/confidential-containers/cloud-api-adaptor/issues/48).
        if: ${{ matrix.provider != 'ibmcloud' }}
        working-directory: ${{ github.workspace }}/cloud-api-adaptor
        run: |
          go install github.com/jstemmer/go-junit-report@v1.0.0
          make CLOUD_PROVIDER=${{ matrix.provider }} test | tee tests_report.txt
          cat tests_report.txt | $(go env GOPATH)/bin/go-junit-report -set-exit-code > tests_report_junit.xml
      - name: Upload tests report
        uses: actions/upload-artifact@v3
        if: always()
        with:
<<<<<<< HEAD
          name: tests_report_junit-${{ matrix.provider }}--${{ matrix.runner }}-${{ matrix.go_version }}
=======
          name: tests_report_junit-${{ matrix.provider }}_${{ matrix.runner }}_${{ matrix.go_version }}
>>>>>>> 6e62fc56
          path: ${{ github.workspace }}/cloud-api-adaptor/tests_report_junit.xml
          retention-days: 1<|MERGE_RESOLUTION|>--- conflicted
+++ resolved
@@ -61,10 +61,6 @@
         uses: actions/upload-artifact@v3
         if: always()
         with:
-<<<<<<< HEAD
-          name: tests_report_junit-${{ matrix.provider }}--${{ matrix.runner }}-${{ matrix.go_version }}
-=======
           name: tests_report_junit-${{ matrix.provider }}_${{ matrix.runner }}_${{ matrix.go_version }}
->>>>>>> 6e62fc56
           path: ${{ github.workspace }}/cloud-api-adaptor/tests_report_junit.xml
           retention-days: 1
# (C) Copyright Red Hat 2022.
# SPDX-License-Identifier: Apache-2.0
#
# Build and run unit tests the project for each cloud provider.
---
name: build
on: [pull_request]
jobs:
  build_job:
    name: build
    runs-on: ubuntu-latest
    strategy:
      fail-fast: false
      matrix:
        provider:
          # Please keep this list in alphabetical order.
          - aws
          - ibmcloud
          - libvirt
        runner:
          - ubuntu-latest
        go_version:
          - 1.16
    steps:
      - name: Checkout the pull request code
        uses: actions/checkout@v3
        with:
          # Need this to clone the repository side-by-side with kata's.
          path: cloud-api-adaptor
      - name: Checkout the Kata Containers fork
        uses: actions/checkout@v3
        with:
          # TODO: this repository is temporary and so should be replaced
          # once the required changes are merged on kata's repo.
          repository: yoheiueda/kata-containers
          ref: CCv0-peerpod
          path: kata-containers
      - name: Setup Golang version ${{ matrix.go_version }}
        uses: actions/setup-go@v3
        with:
          go-version: ${{ matrix.go_version }}
      - name: Install build dependencies
        if: ${{ matrix.provider == 'libvirt' }}
        run: |
          sudo apt-get update -y
          sudo apt-get install -y libvirt-dev
      - name: Build
        run: |
          cd cloud-api-adaptor
          make CLOUD_PROVIDER=${{ matrix.provider }} build
      - name: Test
        # TODO: the tests for ibmcloud don't compile. Remove below guard when
        # they get fixed (see https://github.com/confidential-containers/cloud-api-adaptor/issues/48).
        if: ${{ matrix.provider != 'ibmcloud' }}
        working-directory: ${{ github.workspace }}/cloud-api-adaptor
        run: |
          go install github.com/jstemmer/go-junit-report@v1.0.0
          export CI="true"
<<<<<<< HEAD
          sudo make CLOUD_PROVIDER=${{ matrix.provider }} test | tee tests_report.txt
=======
          sudo -E make CLOUD_PROVIDER=${{ matrix.provider }} test | tee tests_report.txt
>>>>>>> 2dba3ff5
          sudo chmod o+rw tests_report.txt
          cat tests_report.txt | $(go env GOPATH)/bin/go-junit-report -set-exit-code > tests_report_junit.xml
        shell: bash
      - name: Upload tests report
        uses: actions/upload-artifact@v3
        if: always()
        with:
          name: tests_report_junit-${{ matrix.provider }}_${{ matrix.runner }}_${{ matrix.go_version }}
          path: ${{ github.workspace }}/cloud-api-adaptor/tests_report_junit.xml
          retention-days: 1<|MERGE_RESOLUTION|>--- conflicted
+++ resolved
@@ -56,11 +56,7 @@
         run: |
           go install github.com/jstemmer/go-junit-report@v1.0.0
           export CI="true"
-<<<<<<< HEAD
-          sudo make CLOUD_PROVIDER=${{ matrix.provider }} test | tee tests_report.txt
-=======
           sudo -E make CLOUD_PROVIDER=${{ matrix.provider }} test | tee tests_report.txt
->>>>>>> 2dba3ff5
           sudo chmod o+rw tests_report.txt
           cat tests_report.txt | $(go env GOPATH)/bin/go-junit-report -set-exit-code > tests_report_junit.xml
         shell: bash

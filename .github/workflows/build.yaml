# (C) Copyright Red Hat 2022.
# SPDX-License-Identifier: Apache-2.0
#
# Build and run unit tests the project for each cloud provider.
---
name: build
on: [pull_request]
jobs:
  build_job:
    name: build
    runs-on: ubuntu-latest
    strategy:
      fail-fast: false
      matrix:
        provider:
          # Please keep this list in alphabetical order.
          - aws
          - ibmcloud
          - libvirt
        runner:
          - ubuntu-latest
        go_version:
          - 1.16
    steps:
      - name: Checkout the pull request code
        uses: actions/checkout@v3
        with:
          # Need this to clone the repository side-by-side with kata's.
          path: cloud-api-adaptor
      - name: Checkout the Kata Containers fork
        uses: actions/checkout@v3
        with:
          # TODO: this repository is temporary and so should be replaced
          # once the required changes are merged on kata's repo.
          repository: yoheiueda/kata-containers
          ref: CCv0-peerpod
          path: kata-containers
      - name: Setup Golang version ${{ matrix.go_version }}
        uses: actions/setup-go@v3
        with:
          go-version: ${{ matrix.go_version }}
      - name: Install build dependencies
        if: ${{ matrix.provider == 'libvirt' }}
        run: |
          sudo apt-get update -y
          sudo apt-get install -y libvirt-dev
      - name: Build
        run: |
          cd cloud-api-adaptor
          make CLOUD_PROVIDER=${{ matrix.provider }} build
      - name: Test
<<<<<<< HEAD
        // TODO: the tests for ibmcloud don't compile. Remove below guard when
        // they get fixed (see issue# ).
=======
        # TODO: the tests for ibmcloud don't compile. Remove below guard when
        # they get fixed (see https://github.com/confidential-containers/cloud-api-adaptor/issues/48).
>>>>>>> 6795a1b5
        if: ${{ matrix.provider != ibmcloud }}
        run: |
          make CLOUD_PROVIDER=${{ matrix.provider }} test<|MERGE_RESOLUTION|>--- conflicted
+++ resolved
@@ -49,13 +49,8 @@
           cd cloud-api-adaptor
           make CLOUD_PROVIDER=${{ matrix.provider }} build
       - name: Test
-<<<<<<< HEAD
-        // TODO: the tests for ibmcloud don't compile. Remove below guard when
-        // they get fixed (see issue# ).
-=======
         # TODO: the tests for ibmcloud don't compile. Remove below guard when
         # they get fixed (see https://github.com/confidential-containers/cloud-api-adaptor/issues/48).
->>>>>>> 6795a1b5
         if: ${{ matrix.provider != ibmcloud }}
         run: |
           make CLOUD_PROVIDER=${{ matrix.provider }} test
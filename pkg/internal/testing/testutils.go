--- conflicted
+++ resolved
@@ -20,12 +20,7 @@
 // SkipTestIfRunningInCI skips the test if running in CI environment.
 func SkipTestIfRunningInCI(t *testing.T) {
 	value, exported := os.LookupEnv("CI")
-<<<<<<< HEAD
-	fmt.Println(value)
-	fmt.Println(exported)
-=======
 
->>>>>>> c2003c4c
 	if exported && value == "true" {
 		t.Skip("This test is disabled on CI. Skipping.")
 	}
